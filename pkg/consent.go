--- conflicted
+++ resolved
@@ -204,23 +204,13 @@
 		Group("consent_record.uuid").Having("max(consent_record.version)").QueryExpr()
 
 	// this will always fill target, but if a record does not exist, resources will be empty
-<<<<<<< HEAD
 	var tdb = cs.Db.Debug().
 		Table("patient_consent").
 		Joins("JOIN consent_record ON consent_record.patient_consent_id = patient_consent.id").
 		Preload("Records.DataClasses").
 		Where("consent_record.id IN (?)", expr).
 		Where("julianday(consent_record.valid_from) <= julianday(?)", cp).
-		Where("julianday(consent_record.valid_to) > julianday(?)", cp)
-=======
-	var tdb = cs.Db.Debug()
-	tdb = tdb.Table("patient_consent")
-	tdb = tdb.Joins("JOIN consent_record ON consent_record.patient_consent_id = patient_consent.id")
-	tdb = tdb.Preload("Records.DataClasses")
-	tdb = tdb.Where("custodian = ? AND subject = ? AND actor = ?", custodian, subject, actor)
-	tdb = tdb.Where("consent_record.valid_from <= ?", cp)
-	tdb = tdb.Where("consent_record.valid_to IS NULL OR consent_record.valid_to > ?", cp)
->>>>>>> f2596fb8
+		Where("consent_record.valid_to IS NULL OR julianday(consent_record.valid_to) > julianday(?)", cp)
 
 	if err := tdb.FirstOrInit(&target).Error; err != nil {
 		return false, err
