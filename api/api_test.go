--- conflicted
+++ resolved
@@ -580,17 +580,10 @@
 			TotalResults: 1,
 			Results: []SimplifiedConsent{
 				{
-<<<<<<< HEAD
 					Id:         crq.ID,
 					Subject:    Identifier("subject"),
 					Custodian:  Identifier("custodian"),
 					Actor:      Identifier("actor"),
-=======
-					Id:        crq.ID,
-					Subject:   Identifier("subject"),
-					Custodian: Identifier("custodian"),
-					Actor:     Identifier("actor"),
->>>>>>> ac40a8f7
 					RecordHash: &crq.Records[0].Hash,
 					Resources: []string{
 						"resource",
@@ -650,17 +643,10 @@
 			TotalResults: 1,
 			Results: []SimplifiedConsent{
 				{
-<<<<<<< HEAD
-					Id:         crq.ID,
-					Subject:    Identifier("subject"),
-					Custodian:  Identifier("custodian"),
-					Actor:      Identifier("actor"),
-=======
 					Id:        crq.ID,
 					Subject:   Identifier("subject"),
 					Custodian: Identifier("custodian"),
 					Actor:     Identifier("actor"),
->>>>>>> ac40a8f7
 					RecordHash: &crq.Records[0].Hash,
 					Resources: []string{
 						"resource",
