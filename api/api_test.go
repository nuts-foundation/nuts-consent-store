--- conflicted
+++ resolved
@@ -605,7 +605,7 @@
 		request := &http.Request{
 			Body: ioutil.NopCloser(bytes.NewReader(json)),
 		}
-		validTo := ValidTo(time.Now().Add(time.Hour * 24).Format(pkg.Iso8601DateTime))
+		validTo := ValidTo(time.Now().Add(time.Hour * 24).Format(time.RFC3339))
 		v := 1
 		echo.EXPECT().Request().Return(request).AnyTimes()
 		echo.EXPECT().JSON(200, ConsentQueryResponseMatcher{want: ConsentQueryResponse{
@@ -622,13 +622,8 @@
 							DataClasses: []string{
 								"resource",
 							},
-<<<<<<< HEAD
 							ValidFrom: ValidFrom(time.Now().Add(time.Hour * -24).Format(time.RFC3339)),
-							ValidTo:   ValidTo(time.Now().Add(time.Hour * 24).Format(time.RFC3339)),
-=======
-							ValidFrom: ValidFrom(time.Now().Add(time.Hour * -24).Format(pkg.Iso8601DateTime)),
 							ValidTo:   &validTo,
->>>>>>> faba21ec
 							Version:   &v,
 						},
 					},
@@ -679,7 +674,7 @@
 		request := &http.Request{
 			Body: ioutil.NopCloser(bytes.NewReader(json)),
 		}
-		validTo := ValidTo(time.Now().Add(time.Hour * 24).Format(pkg.Iso8601DateTime))
+		validTo := ValidTo(time.Now().Add(time.Hour * 24).Format(time.RFC3339))
 
 		v := 1
 		echo.EXPECT().Request().Return(request).AnyTimes()
@@ -697,13 +692,8 @@
 							DataClasses: []string{
 								"resource",
 							},
-<<<<<<< HEAD
 							ValidFrom: ValidFrom(time.Now().Add(time.Hour * -24).Format(time.RFC3339)),
-							ValidTo:   ValidTo(time.Now().Add(time.Hour * 24).Format(time.RFC3339)),
-=======
-							ValidFrom: ValidFrom(time.Now().Add(time.Hour * -24).Format(pkg.Iso8601DateTime)),
 							ValidTo:   &validTo,
->>>>>>> faba21ec
 							Version:   &v,
 						},
 					},
