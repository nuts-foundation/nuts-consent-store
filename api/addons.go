--- conflicted
+++ resolved
@@ -57,19 +57,12 @@
 	if err != nil {
 		return pkg.ConsentRecord{}, err
 	}
-<<<<<<< HEAD
-
-	validTo, err := time.Parse(time.RFC3339, string(cr.ValidTo))
-	if err != nil {
-		return pkg.ConsentRecord{}, err
-=======
 	var validTo time.Time
 	if cr.ValidTo != nil {
-		validTo, err = time.Parse(pkg.Iso8601DateTime, string(*cr.ValidTo))
+		validTo, err = time.Parse(time.RFC3339, string(*cr.ValidTo))
 		if err != nil {
 			return pkg.ConsentRecord{}, err
 		}
->>>>>>> faba21ec
 	}
 
 	return pkg.ConsentRecord{
@@ -123,17 +116,12 @@
 		PreviousRecordHash: consentRecord.PreviousHash,
 		RecordHash:         consentRecord.Hash,
 		DataClasses:        resources,
-<<<<<<< HEAD
 		ValidFrom:          ValidFrom(consentRecord.ValidFrom.Format(time.RFC3339)),
-		ValidTo:            ValidTo(consentRecord.ValidTo.Format(time.RFC3339)),
-=======
-		ValidFrom:          ValidFrom(consentRecord.ValidFrom.Format(pkg.Iso8601DateTime)),
->>>>>>> faba21ec
 		Version:            &version,
 	}
 
 	if consentRecord.ValidTo != nil {
-		validTo := ValidTo(consentRecord.ValidTo.Format(pkg.Iso8601DateTime))
+		validTo := ValidTo(consentRecord.ValidTo.Format(time.RFC3339))
 		cr.ValidTo = &validTo
 	}
 
